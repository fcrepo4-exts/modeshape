/*
 * ModeShape (http://www.modeshape.org)
 * See the COPYRIGHT.txt file distributed with this work for information
 * regarding copyright ownership.  Some portions may be licensed
 * to Red Hat, Inc. under one or more contributor license agreements.
 * See the AUTHORS.txt file in the distribution for a full listing of
 * individual contributors.
 *
 * ModeShape is free software. Unless otherwise indicated, all code in ModeShape
 * is licensed to you under the terms of the GNU Lesser General Public License as
 * published by the Free Software Foundation; either version 2.1 of
 * the License, or (at your option) any later version.
 *
 * ModeShape is distributed in the hope that it will be useful,
 * but WITHOUT ANY WARRANTY; without even the implied warranty of
 * MERCHANTABILITY or FITNESS FOR A PARTICULAR PURPOSE. See the GNU
 * Lesser General Public License for more details.
 *
 * You should have received a copy of the GNU Lesser General Public
 * License along with this software; if not, write to the Free
 * Software Foundation, Inc., 51 Franklin St, Fifth Floor, Boston, MA
 * 02110-1301 USA, or see the FSF site: http://www.fsf.org.
 */
package org.modeshape.connector.disk;

import java.io.ByteArrayInputStream;
import java.io.ByteArrayOutputStream;
import java.io.IOException;
import java.io.ObjectInputStream;
import java.io.ObjectOutputStream;
import java.util.Enumeration;
import java.util.HashMap;
import java.util.Hashtable;
import java.util.List;
import java.util.Map;
import java.util.UUID;
import javax.naming.BinaryRefAddr;
import javax.naming.Context;
import javax.naming.RefAddr;
import javax.naming.Reference;
import javax.naming.Referenceable;
import javax.naming.StringRefAddr;
import javax.naming.spi.ObjectFactory;
import org.modeshape.common.annotation.Category;
import org.modeshape.common.annotation.Description;
import org.modeshape.common.annotation.Label;
import org.modeshape.common.annotation.ThreadSafe;
import org.modeshape.common.i18n.I18n;
import org.modeshape.common.util.HashCode;
import org.modeshape.common.util.StringUtil;
import org.modeshape.graph.cache.CachePolicy;
import org.modeshape.graph.connector.RepositoryConnection;
import org.modeshape.graph.connector.RepositoryContext;
import org.modeshape.graph.connector.RepositorySource;
import org.modeshape.graph.connector.RepositorySourceCapabilities;
import org.modeshape.graph.connector.RepositorySourceException;
import org.modeshape.graph.connector.base.BaseRepositorySource;
import org.modeshape.graph.connector.base.Connection;
import org.modeshape.graph.observe.Observer;

/**
 * A repository source that uses a uses a disk to store arbitrary content. Unlike the {@code FileSystemSource}, this connector can
 * store arbitrary content and is not limited to storing nodes of type {@code nt:folder, nt:file, and nt:resource}. However,
 * content stored by this connector is not intended to be accessible to other applications unless they integrate with ModeShape to
 * read the data.
 * <p>
 * Nodes created by this source are assigned a UUID and mapped to a system of folders and subfolders based on this UUID.
 * </p>
 * <p>
 * Like other {@link RepositorySource} classes, instances of DiskSource can be placed into JNDI and do support the creation of
 * {@link Referenceable JNDI referenceable} objects and resolution of references into DiskSource.
 * </p>
 */
@ThreadSafe
public class DiskSource implements BaseRepositorySource, ObjectFactory {

    private static final long serialVersionUID = 1L;

    /**
     * The default limit is {@value} for retrying {@link RepositoryConnection connection} calls to the underlying source.
     */
    public static final int DEFAULT_RETRY_LIMIT = 0;

    /**
     * The default limit is {@value} for the root node's UUID.
     */
    public static final String DEFAULT_ROOT_NODE_UUID = "cafebabe-cafe-babe-cafe-babecafebabe";

    /**
     * The initial {@link #getDefaultWorkspaceName() name of the default workspace} is "{@value} ", unless otherwise specified.
     */
    public static final String DEFAULT_NAME_OF_DEFAULT_WORKSPACE = "default";

    /**
     * The initial value for whether updates are allowed is "{@value} ", unless otherwise specified.
     */
    public static final boolean DEFAULT_UPDATES_ALLOWED = true;

    /**
     * The initial value for where content should be stored on disk is "{@value} ", unless otherwise specified.
     */
    public static final String DEFAULT_REPOSITORY_ROOT_PATH = "/tmp";

    /**
<<<<<<< HEAD
     * The initial value for whether a lock file is used is "{@value} ", unless otherwise specified.
     */
    public static final boolean DEFAULT_LOCK_FILE_USED = false;
=======
     * The initial value for the large value threshold is "{@value} ", unless otherwise specified.
     */
    private static final int DEFAULT_LARGE_VALUE_SIZE_IN_BYTES = 1 << 13; // 8 kilobytes

    /**
     * The initial path to the large values directory (relative to the repository root path) is "{@value} ", unless otherwise
     * specified.
     */
    private static final String DEFAULT_LARGE_VALUE_PATH = "largeValues";
>>>>>>> ccd7bf7c

    private static final String ROOT_NODE_UUID = "rootNodeUuid";
    private static final String SOURCE_NAME = "sourceName";
    private static final String DEFAULT_CACHE_POLICY = "defaultCachePolicy";
    private static final String RETRY_LIMIT = "retryLimit";
    private static final String DEFAULT_WORKSPACE = "defaultWorkspace";
    private static final String PREDEFINED_WORKSPACE_NAMES = "predefinedWorkspaceNames";
    private static final String ALLOW_CREATING_WORKSPACES = "allowCreatingWorkspaces";
    private static final String UPDATES_ALLOWED = "updatesAllowed";
    private static final String REPOSITORY_ROOT_PATH = "repositoryRootPath";
<<<<<<< HEAD
    private static final String LOCK_FILE_USED = "lockFileUsed";
=======
    private static final String LARGE_VALUE_SIZE_IN_BYTES = "largeValueSizeInBytes";
    private static final String LARGE_VALUE_PATH = "largeValuePath";
>>>>>>> ccd7bf7c

    @Description( i18n = DiskConnectorI18n.class, value = "namePropertyDescription" )
    @Label( i18n = DiskConnectorI18n.class, value = "namePropertyLabel" )
    @Category( i18n = DiskConnectorI18n.class, value = "namePropertyCategory" )
    private volatile String name;

    @Description( i18n = DiskConnectorI18n.class, value = "rootNodeUuidPropertyDescription" )
    @Label( i18n = DiskConnectorI18n.class, value = "rootNodeUuidPropertyLabel" )
    @Category( i18n = DiskConnectorI18n.class, value = "rootNodeUuidPropertyCategory" )
    private volatile UUID rootNodeUuid = UUID.fromString(DEFAULT_ROOT_NODE_UUID);

    @Description( i18n = DiskConnectorI18n.class, value = "retryLimitPropertyDescription" )
    @Label( i18n = DiskConnectorI18n.class, value = "retryLimitPropertyLabel" )
    @Category( i18n = DiskConnectorI18n.class, value = "retryLimitPropertyCategory" )
    private volatile int retryLimit = DEFAULT_RETRY_LIMIT;

    @Description( i18n = DiskConnectorI18n.class, value = "defaultWorkspaceNamePropertyDescription" )
    @Label( i18n = DiskConnectorI18n.class, value = "defaultWorkspaceNamePropertyLabel" )
    @Category( i18n = DiskConnectorI18n.class, value = "defaultWorkspaceNamePropertyCategory" )
    private volatile String defaultWorkspace;

    @Description( i18n = DiskConnectorI18n.class, value = "predefinedWorkspaceNamesPropertyDescription" )
    @Label( i18n = DiskConnectorI18n.class, value = "predefinedWorkspaceNamesPropertyLabel" )
    @Category( i18n = DiskConnectorI18n.class, value = "predefinedWorkspaceNamesPropertyCategory" )
    private volatile String[] predefinedWorkspaces = new String[] {};

    @Description( i18n = DiskConnectorI18n.class, value = "updatesAllowedPropertyDescription" )
    @Label( i18n = DiskConnectorI18n.class, value = "updatesAllowedPropertyLabel" )
    @Category( i18n = DiskConnectorI18n.class, value = "updatesAllowedPropertyCategory" )
    private volatile boolean updatesAllowed = DEFAULT_UPDATES_ALLOWED;

    @Description( i18n = DiskConnectorI18n.class, value = "repositoryRootPathPropertyDescription" )
    @Label( i18n = DiskConnectorI18n.class, value = "repositoryRootPathPropertyLabel" )
    @Category( i18n = DiskConnectorI18n.class, value = "repositoryRootPathPropertyCategory" )
    private volatile String repositoryRootPath = DEFAULT_REPOSITORY_ROOT_PATH;

<<<<<<< HEAD
    @Description( i18n = DiskConnectorI18n.class, value = "lockFileUsedPropertyDescription" )
    @Label( i18n = DiskConnectorI18n.class, value = "lockFileUsedPropertyLabel" )
    @Category( i18n = DiskConnectorI18n.class, value = "lockFileUsedPropertyCategory" )
    private volatile boolean lockFileUsed = DEFAULT_LOCK_FILE_USED;
=======
    @Description( i18n = DiskConnectorI18n.class, value = "largeValueSizeInBytesPropertyDescription" )
    @Label( i18n = DiskConnectorI18n.class, value = "largeValueSizeInBytesPropertyLabel" )
    @Category( i18n = DiskConnectorI18n.class, value = "largeValueSizeInBytesPropertyCategory" )
    private volatile long largeValueSizeInBytes = DEFAULT_LARGE_VALUE_SIZE_IN_BYTES;

    @Description( i18n = DiskConnectorI18n.class, value = "largeValuePathPropertyDescription" )
    @Label( i18n = DiskConnectorI18n.class, value = "largeValuePathPropertyLabel" )
    @Category( i18n = DiskConnectorI18n.class, value = "largeValuePathPropertyCategory" )
    private volatile String largeValuePath = DEFAULT_LARGE_VALUE_PATH;
>>>>>>> ccd7bf7c

    private volatile CachePolicy defaultCachePolicy;
    private volatile RepositorySourceCapabilities capabilities = new RepositorySourceCapabilities(true, true, false, true, true);
    private transient DiskRepository repository;
    private transient Context jndiContext;
    private transient RepositoryContext repositoryContext;

    /**
     * Create a repository source instance.
     */
    public DiskSource() {
    }

    /**
     * {@inheritDoc}
     * 
     * @see org.modeshape.graph.connector.RepositorySource#initialize(org.modeshape.graph.connector.RepositoryContext)
     */
    @Override
    public void initialize( RepositoryContext context ) throws RepositorySourceException {
        this.repositoryContext = context;
    }

    /**
     * {@inheritDoc}
     */
    @Override
    public String getName() {
        return this.name;
    }

    /**
     * @return the path to the root of the repository on disk. This path must be (at least) readable.
     */
    public String getRepositoryRootPath() {
        return this.repositoryRootPath;
    }

    /**
     * {@inheritDoc}
     * 
     * @see org.modeshape.graph.connector.RepositorySource#getCapabilities()
     */
    @Override
    public RepositorySourceCapabilities getCapabilities() {
        return capabilities;
    }

    /**
     * Get the default cache policy for this source, or null if the global default cache policy should be used
     * 
     * @return the default cache policy, or null if this source has no explicit default cache policy
     */
    @Override
    public CachePolicy getDefaultCachePolicy() {
        return defaultCachePolicy;
    }

    /**
     * @param defaultCachePolicy Sets defaultCachePolicy to the specified value.
     */
    public synchronized void setDefaultCachePolicy( CachePolicy defaultCachePolicy ) {
        if (this.defaultCachePolicy == defaultCachePolicy || this.defaultCachePolicy != null
            && this.defaultCachePolicy.equals(defaultCachePolicy)) return; // unchanged
        this.defaultCachePolicy = defaultCachePolicy;
    }

    /**
     * {@inheritDoc}
     * 
     * @see org.modeshape.graph.connector.RepositorySource#getRetryLimit()
     */
    @Override
    public int getRetryLimit() {
        return retryLimit;
    }

    /**
     * {@inheritDoc}
     * 
     * @see org.modeshape.graph.connector.RepositorySource#setRetryLimit(int)
     */
    @Override
    public synchronized void setRetryLimit( int limit ) {
        retryLimit = limit < 0 ? 0 : limit;
    }


    /**
     * Set the name of this source
     * 
     * @param name the name for this source
     */
    public synchronized void setName( String name ) {
        if (this.name == name || this.name != null && this.name.equals(name)) return; // unchanged
        this.name = name;
    }

    /**
     * Set the the path to the root of the repository on disk. This path must be (at least) readable.
     * 
     * @param repositoryRootPath the path to the root of the repository on disk. This path must be (at least) readable.
     */
    public synchronized void setRepositoryRootPath( String repositoryRootPath ) {
        if (repositoryRootPath == null) repositoryRootPath = DEFAULT_REPOSITORY_ROOT_PATH;
        this.repositoryRootPath = repositoryRootPath;
    }

    /**
     * Get the UUID of the root node for the cache. If the cache exists, this UUID is not used but is instead set to the UUID of
     * the existing root node.
     * 
     * @return the UUID of the root node for the cache.
     */
    public String getRootNodeUuid() {
        return this.rootNodeUuid.toString();
    }

    /**
     * Get the UUID of the root node for the cache. If the cache exists, this UUID is not used but is instead set to the UUID of
     * the existing root node.
     * 
     * @return the UUID of the root node for the cache.
     */
    @Override
    public UUID getRootNodeUuidObject() {
        return this.rootNodeUuid;
    }

    /**
     * Set the UUID of the root node in this repository. If the cache exists, this UUID is not used but is instead set to the UUID
     * of the existing root node.
     * 
     * @param rootNodeUuid the UUID of the root node for the cache, or null if the UUID should be randomly generated
     */
    public synchronized void setRootNodeUuid( String rootNodeUuid ) {
        UUID uuid = null;
        if (rootNodeUuid == null) uuid = UUID.randomUUID();
        else uuid = UUID.fromString(rootNodeUuid);
        if (this.rootNodeUuid.equals(uuid)) return; // unchanged
        this.rootNodeUuid = uuid;
    }

    /**
     * Get the name of the default workspace.
     * 
     * @return the name of the workspace that should be used by default; never null
     */
    @Override
    public String getDefaultWorkspaceName() {
        return defaultWorkspace;
    }

    /**
     * Set the name of the workspace that should be used when clients don't specify a workspace.
     * 
     * @param nameOfDefaultWorkspace the name of the workspace that should be used by default, or null if the
     *        {@link #DEFAULT_NAME_OF_DEFAULT_WORKSPACE default name} should be used
     */
    public synchronized void setDefaultWorkspaceName( String nameOfDefaultWorkspace ) {
        this.defaultWorkspace = nameOfDefaultWorkspace != null ? nameOfDefaultWorkspace : DEFAULT_NAME_OF_DEFAULT_WORKSPACE;
    }

    /**
     * Gets the names of the workspaces that are available when this source is created.
     * 
     * @return the names of the workspaces that this source starts with, or null if there are no such workspaces
     * @see #setPredefinedWorkspaceNames(String[])
     * @see #setCreatingWorkspacesAllowed(boolean)
     */
    public synchronized String[] getPredefinedWorkspaceNames() {
        String[] copy = new String[predefinedWorkspaces.length];
        System.arraycopy(predefinedWorkspaces, 0, copy, 0, predefinedWorkspaces.length);
        return copy;
    }

    /**
     * Sets the names of the workspaces that are available when this source is created.
     * 
     * @param predefinedWorkspaceNames the names of the workspaces that this source should start with, or null if there are no
     *        such workspaces
     * @see #setCreatingWorkspacesAllowed(boolean)
     * @see #getPredefinedWorkspaceNames()
     */
    public synchronized void setPredefinedWorkspaceNames( String[] predefinedWorkspaceNames ) {
        if (predefinedWorkspaceNames != null && predefinedWorkspaceNames.length == 1) {
            predefinedWorkspaceNames = predefinedWorkspaceNames[0].split("\\s*,\\s*");
        }
        this.predefinedWorkspaces = predefinedWorkspaceNames;
    }

    /**
     * @return largeValueSizeInBytes
     */
    public long getLargeValueSizeInBytes() {
        return largeValueSizeInBytes;
    }

    /**
     * @param largeValueSizeInBytes Sets largeValueSizeInBytes to the specified value.
     */
    public void setLargeValueSizeInBytes( long largeValueSizeInBytes ) {
        if (largeValueSizeInBytes < 0) largeValueSizeInBytes = DEFAULT_LARGE_VALUE_SIZE_IN_BYTES;
        this.largeValueSizeInBytes = largeValueSizeInBytes;
    }

    /**
     * @return largeValuePath
     */
    public String getLargeValuePath() {
        return largeValuePath;
    }

    /**
     * @param largeValuePath Sets largeValuePath to the specified value.
     */
    public void setLargeValuePath( String largeValuePath ) {
        if (largeValuePath == null) largeValuePath = DEFAULT_LARGE_VALUE_PATH;
        this.largeValuePath = largeValuePath;
    }

    /**
     * Get whether this source allows workspaces to be created dynamically.
     * 
     * @return true if this source allows workspaces to be created by clients, or false if the
     *         {@link #getPredefinedWorkspaceNames() set of workspaces} is fixed
     * @see #setPredefinedWorkspaceNames(String[])
     * @see #getPredefinedWorkspaceNames()
     * @see #setCreatingWorkspacesAllowed(boolean)
     */
    @Override
    public boolean isCreatingWorkspacesAllowed() {
        return capabilities.supportsCreatingWorkspaces();
    }

    /**
     * Set whether this source allows workspaces to be created dynamically.
     * 
     * @param allowWorkspaceCreation true if this source allows workspaces to be created by clients, or false if the
     *        {@link #getPredefinedWorkspaceNames() set of workspaces} is fixed
     * @see #setPredefinedWorkspaceNames(String[])
     * @see #getPredefinedWorkspaceNames()
     * @see #isCreatingWorkspacesAllowed()
     */
    public synchronized void setCreatingWorkspacesAllowed( boolean allowWorkspaceCreation ) {
        capabilities = new RepositorySourceCapabilities(true, capabilities.supportsUpdates(), false, allowWorkspaceCreation,
                                                        capabilities.supportsReferences());
    }

    /**
     * {@inheritDoc}
     * 
     * @see org.modeshape.graph.connector.RepositorySource#close()
     */
    @Override
    public synchronized void close() {
    }

    /**
     * @return repositoryContext
     */
    @Override
    public RepositoryContext getRepositoryContext() {
        return repositoryContext;
    }

    protected Observer getObserver() {
        return repositoryContext != null ? repositoryContext.getObserver() : null;
    }

    protected synchronized Context getContext() {
        return this.jndiContext;
    }

    protected synchronized void setContext( Context context ) {
        this.jndiContext = context;
    }

    @Override
    public boolean areUpdatesAllowed() {
        return this.updatesAllowed;
    }

    @Override
    public void setUpdatesAllowed( boolean updatesAllowed ) {
        this.updatesAllowed = updatesAllowed;
    }

    /**
     * @return whether a lock file should be used
     */
    public boolean isLockFileUsed() {
        return this.lockFileUsed;
    }

    /**
     * @param lockFileUsed whether a lock file should be used to coordinate repository locks across JVMs
     */
    public void setLockFileUsed( boolean lockFileUsed ) {
        this.lockFileUsed = lockFileUsed;
    }

    /**
     * {@inheritDoc}
     * 
     * @see org.modeshape.graph.connector.RepositorySource#getConnection()
     */
    @Override
    public synchronized RepositoryConnection getConnection() throws RepositorySourceException {
        if (getName() == null) {
            I18n msg = DiskConnectorI18n.propertyIsRequired;
            throw new RepositorySourceException(getName(), msg.text("name"));
        }

        if (this.repository == null) {
            this.repository = new DiskRepository(this);
        }

        return new Connection<DiskNode, DiskWorkspace>(this, this.repository);
    }

    /**
     * {@inheritDoc}
     */
    @Override
    public synchronized Reference getReference() {
        String className = getClass().getName();
        String managerClassName = this.getClass().getName();
        Reference ref = new Reference(className, managerClassName, null);

        ref.add(new StringRefAddr(SOURCE_NAME, getName()));
        ref.add(new StringRefAddr(ROOT_NODE_UUID, getRootNodeUuid().toString()));
        ref.add(new StringRefAddr(RETRY_LIMIT, Integer.toString(getRetryLimit())));
        ref.add(new StringRefAddr(DEFAULT_WORKSPACE, getDefaultWorkspaceName()));
        ref.add(new StringRefAddr(UPDATES_ALLOWED, String.valueOf(areUpdatesAllowed())));
        ref.add(new StringRefAddr(REPOSITORY_ROOT_PATH, String.valueOf(getRepositoryRootPath())));
        ref.add(new StringRefAddr(ALLOW_CREATING_WORKSPACES, Boolean.toString(isCreatingWorkspacesAllowed())));
<<<<<<< HEAD
        ref.add(new StringRefAddr(LOCK_FILE_USED, Boolean.toString(isLockFileUsed())));
=======
        ref.add(new StringRefAddr(LARGE_VALUE_SIZE_IN_BYTES, String.valueOf(largeValueSizeInBytes)));
        ref.add(new StringRefAddr(LARGE_VALUE_PATH, largeValuePath));

>>>>>>> ccd7bf7c
        String[] workspaceNames = getPredefinedWorkspaceNames();
        if (workspaceNames != null && workspaceNames.length != 0) {
            ref.add(new StringRefAddr(PREDEFINED_WORKSPACE_NAMES, StringUtil.combineLines(workspaceNames)));
        }
        if (getDefaultCachePolicy() != null) {
            ByteArrayOutputStream baos = new ByteArrayOutputStream();
            CachePolicy policy = getDefaultCachePolicy();
            try {
                ObjectOutputStream oos = new ObjectOutputStream(baos);
                oos.writeObject(policy);
                ref.add(new BinaryRefAddr(DEFAULT_CACHE_POLICY, baos.toByteArray()));
            } catch (IOException e) {
                I18n msg = DiskConnectorI18n.errorSerializingCachePolicyInSource;
                throw new RepositorySourceException(getName(), msg.text(policy.getClass().getName(), getName()), e);
            }
        }
        return ref;
    }

    /**
     * {@inheritDoc}
     */
    @Override
    public boolean equals( Object obj ) {
        if (obj == this) return true;
        if (obj instanceof DiskSource) {
            DiskSource that = (DiskSource)obj;
            if (this.getName() == null) {
                if (that.getName() != null) return false;
            } else {
                if (!this.getName().equals(that.getName())) return false;
            }
            return true;
        }
        return false;
    }

    @Override
    public int hashCode() {
        return HashCode.compute(getName());
    }

    /**
     * {@inheritDoc}
     */
    @Override
    public Object getObjectInstance( Object obj,
                                     javax.naming.Name name,
                                     Context nameCtx,
                                     Hashtable<?, ?> environment ) throws Exception {
        if (obj instanceof Reference) {
            Map<String, Object> values = new HashMap<String, Object>();
            Reference ref = (Reference)obj;
            Enumeration<?> en = ref.getAll();
            while (en.hasMoreElements()) {
                RefAddr subref = (RefAddr)en.nextElement();
                if (subref instanceof StringRefAddr) {
                    String key = subref.getType();
                    Object value = subref.getContent();
                    if (value != null) values.put(key, value.toString());
                } else if (subref instanceof BinaryRefAddr) {
                    String key = subref.getType();
                    Object value = subref.getContent();
                    if (value instanceof byte[]) {
                        // Deserialize ...
                        ByteArrayInputStream bais = new ByteArrayInputStream((byte[])value);
                        ObjectInputStream ois = new ObjectInputStream(bais);
                        value = ois.readObject();
                        values.put(key, value);
                    }
                }
            }
            String sourceName = (String)values.get(SOURCE_NAME);
            String rootNodeUuidString = (String)values.get(ROOT_NODE_UUID);
            Object defaultCachePolicy = values.get(DEFAULT_CACHE_POLICY);
            String retryLimit = (String)values.get(RETRY_LIMIT);
            String defaultWorkspace = (String)values.get(DEFAULT_WORKSPACE);
            String createWorkspaces = (String)values.get(ALLOW_CREATING_WORKSPACES);
            String updatesAllowed = (String)values.get(UPDATES_ALLOWED);
            String repositoryRootPath = (String)values.get(REPOSITORY_ROOT_PATH);
<<<<<<< HEAD
            String lockFileUsed = (String)values.get(LOCK_FILE_USED);
=======
            String largeValuePath = (String)values.get(LARGE_VALUE_PATH);
            String largeValueSizeInBytes = (String)values.get(LARGE_VALUE_SIZE_IN_BYTES);
>>>>>>> ccd7bf7c

            String combinedWorkspaceNames = (String)values.get(PREDEFINED_WORKSPACE_NAMES);
            String[] workspaceNames = null;
            if (combinedWorkspaceNames != null) {
                List<String> paths = StringUtil.splitLines(combinedWorkspaceNames);
                workspaceNames = paths.toArray(new String[paths.size()]);
            }

            // Create the source instance ...
            DiskSource source = new DiskSource();
            if (sourceName != null) source.setName(sourceName);
            if (rootNodeUuidString != null) source.setRootNodeUuid(rootNodeUuidString);
            if (defaultCachePolicy instanceof CachePolicy) source.setDefaultCachePolicy((CachePolicy)defaultCachePolicy);
            if (retryLimit != null) source.setRetryLimit(Integer.parseInt(retryLimit));
            if (defaultWorkspace != null) source.setDefaultWorkspaceName(defaultWorkspace);
            if (createWorkspaces != null) source.setCreatingWorkspacesAllowed(Boolean.parseBoolean(createWorkspaces));
            if (workspaceNames != null && workspaceNames.length != 0) source.setPredefinedWorkspaceNames(workspaceNames);
            if (updatesAllowed != null) source.setUpdatesAllowed(Boolean.valueOf(updatesAllowed));
            if (repositoryRootPath != null) source.setRepositoryRootPath(repositoryRootPath);
<<<<<<< HEAD
            if (lockFileUsed != null) source.setLockFileUsed(Boolean.valueOf(lockFileUsed));
=======
            if (largeValuePath != null) source.setLargeValuePath(largeValuePath);
            if (largeValueSizeInBytes != null) source.setLargeValueSizeInBytes(Long.valueOf(largeValueSizeInBytes));
>>>>>>> ccd7bf7c
            return source;
        }
        return null;
    }
}<|MERGE_RESOLUTION|>--- conflicted
+++ resolved
@@ -102,11 +102,11 @@
     public static final String DEFAULT_REPOSITORY_ROOT_PATH = "/tmp";
 
     /**
-<<<<<<< HEAD
      * The initial value for whether a lock file is used is "{@value} ", unless otherwise specified.
      */
     public static final boolean DEFAULT_LOCK_FILE_USED = false;
-=======
+
+    /**
      * The initial value for the large value threshold is "{@value} ", unless otherwise specified.
      */
     private static final int DEFAULT_LARGE_VALUE_SIZE_IN_BYTES = 1 << 13; // 8 kilobytes
@@ -116,7 +116,6 @@
      * specified.
      */
     private static final String DEFAULT_LARGE_VALUE_PATH = "largeValues";
->>>>>>> ccd7bf7c
 
     private static final String ROOT_NODE_UUID = "rootNodeUuid";
     private static final String SOURCE_NAME = "sourceName";
@@ -127,12 +126,9 @@
     private static final String ALLOW_CREATING_WORKSPACES = "allowCreatingWorkspaces";
     private static final String UPDATES_ALLOWED = "updatesAllowed";
     private static final String REPOSITORY_ROOT_PATH = "repositoryRootPath";
-<<<<<<< HEAD
     private static final String LOCK_FILE_USED = "lockFileUsed";
-=======
     private static final String LARGE_VALUE_SIZE_IN_BYTES = "largeValueSizeInBytes";
     private static final String LARGE_VALUE_PATH = "largeValuePath";
->>>>>>> ccd7bf7c
 
     @Description( i18n = DiskConnectorI18n.class, value = "namePropertyDescription" )
     @Label( i18n = DiskConnectorI18n.class, value = "namePropertyLabel" )
@@ -169,12 +165,11 @@
     @Category( i18n = DiskConnectorI18n.class, value = "repositoryRootPathPropertyCategory" )
     private volatile String repositoryRootPath = DEFAULT_REPOSITORY_ROOT_PATH;
 
-<<<<<<< HEAD
     @Description( i18n = DiskConnectorI18n.class, value = "lockFileUsedPropertyDescription" )
     @Label( i18n = DiskConnectorI18n.class, value = "lockFileUsedPropertyLabel" )
     @Category( i18n = DiskConnectorI18n.class, value = "lockFileUsedPropertyCategory" )
     private volatile boolean lockFileUsed = DEFAULT_LOCK_FILE_USED;
-=======
+
     @Description( i18n = DiskConnectorI18n.class, value = "largeValueSizeInBytesPropertyDescription" )
     @Label( i18n = DiskConnectorI18n.class, value = "largeValueSizeInBytesPropertyLabel" )
     @Category( i18n = DiskConnectorI18n.class, value = "largeValueSizeInBytesPropertyCategory" )
@@ -184,7 +179,6 @@
     @Label( i18n = DiskConnectorI18n.class, value = "largeValuePathPropertyLabel" )
     @Category( i18n = DiskConnectorI18n.class, value = "largeValuePathPropertyCategory" )
     private volatile String largeValuePath = DEFAULT_LARGE_VALUE_PATH;
->>>>>>> ccd7bf7c
 
     private volatile CachePolicy defaultCachePolicy;
     private volatile RepositorySourceCapabilities capabilities = new RepositorySourceCapabilities(true, true, false, true, true);
@@ -522,13 +516,10 @@
         ref.add(new StringRefAddr(UPDATES_ALLOWED, String.valueOf(areUpdatesAllowed())));
         ref.add(new StringRefAddr(REPOSITORY_ROOT_PATH, String.valueOf(getRepositoryRootPath())));
         ref.add(new StringRefAddr(ALLOW_CREATING_WORKSPACES, Boolean.toString(isCreatingWorkspacesAllowed())));
-<<<<<<< HEAD
         ref.add(new StringRefAddr(LOCK_FILE_USED, Boolean.toString(isLockFileUsed())));
-=======
         ref.add(new StringRefAddr(LARGE_VALUE_SIZE_IN_BYTES, String.valueOf(largeValueSizeInBytes)));
         ref.add(new StringRefAddr(LARGE_VALUE_PATH, largeValuePath));
 
->>>>>>> ccd7bf7c
         String[] workspaceNames = getPredefinedWorkspaceNames();
         if (workspaceNames != null && workspaceNames.length != 0) {
             ref.add(new StringRefAddr(PREDEFINED_WORKSPACE_NAMES, StringUtil.combineLines(workspaceNames)));
@@ -609,12 +600,9 @@
             String createWorkspaces = (String)values.get(ALLOW_CREATING_WORKSPACES);
             String updatesAllowed = (String)values.get(UPDATES_ALLOWED);
             String repositoryRootPath = (String)values.get(REPOSITORY_ROOT_PATH);
-<<<<<<< HEAD
             String lockFileUsed = (String)values.get(LOCK_FILE_USED);
-=======
             String largeValuePath = (String)values.get(LARGE_VALUE_PATH);
             String largeValueSizeInBytes = (String)values.get(LARGE_VALUE_SIZE_IN_BYTES);
->>>>>>> ccd7bf7c
 
             String combinedWorkspaceNames = (String)values.get(PREDEFINED_WORKSPACE_NAMES);
             String[] workspaceNames = null;
@@ -634,12 +622,10 @@
             if (workspaceNames != null && workspaceNames.length != 0) source.setPredefinedWorkspaceNames(workspaceNames);
             if (updatesAllowed != null) source.setUpdatesAllowed(Boolean.valueOf(updatesAllowed));
             if (repositoryRootPath != null) source.setRepositoryRootPath(repositoryRootPath);
-<<<<<<< HEAD
             if (lockFileUsed != null) source.setLockFileUsed(Boolean.valueOf(lockFileUsed));
-=======
             if (largeValuePath != null) source.setLargeValuePath(largeValuePath);
             if (largeValueSizeInBytes != null) source.setLargeValueSizeInBytes(Long.valueOf(largeValueSizeInBytes));
->>>>>>> ccd7bf7c
+
             return source;
         }
         return null;
