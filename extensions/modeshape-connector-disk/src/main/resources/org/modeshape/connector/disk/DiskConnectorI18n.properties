#
# ModeShape (http://www.modeshape.org)
# See the COPYRIGHT.txt file distributed with this work for information
# regarding copyright ownership.  Some portions may be licensed
# to Red Hat, Inc. under one or more contributor license agreements.
# See the AUTHORS.txt file in the distribution for a full listing of 
# individual contributors. 
#
# ModeShape is free software. Unless otherwise indicated, all code in ModeShape
# is licensed to you under the terms of the GNU Lesser General Public License as
# published by the Free Software Foundation; either version 2.1 of
# the License, or (at your option) any later version.
#
# ModeShape is distributed in the hope that it will be useful,
# but WITHOUT ANY WARRANTY; without even the implied warranty of
# MERCHANTABILITY or FITNESS FOR A PARTICULAR PURPOSE. See the GNU
# Lesser General Public License for more details.
#
# You should have received a copy of the GNU Lesser General Public
# License along with this software; if not, write to the Free
# Software Foundation, Inc., 51 Franklin St, Fifth Floor, Boston, MA
# 02110-1301 USA, or see the FSF site: http://www.fsf.org.
#

connectorName = Disk Connector
propertyIsRequired = The {0} property is required but has no value
errorSerializingCachePolicyInSource = Error serializing a {0} instance owned by the {1} DiskSource
unableToCreateWorkspace = Unable to create the directory for the "{0}" workspace in the {1} DiskSource
couldNotCreateLockFile = Unable to create the lock file for the "{0}" DiskSource
problemAcquiringFileLock = Problem acquiring a file lock for the "{0}" DiskSource
problemReleasingFileLock = Problem releasing a file lock for the "{0}" DiskSource

namePropertyDescription = The name of the repository source, which must be unique within the ModeShape configuration.
namePropertyLabel = Source Name
namePropertyCategory =
defaultWorkspaceNamePropertyDescription = Optional property that defines the name for the workspace that will be used by default if none is specified. The default value is an empty string.
defaultWorkspaceNamePropertyLabel = Default Workspace Name
defaultWorkspaceNamePropertyCategory = Workspaces
rootNodeUuidPropertyDescription = Optional property that, if used, defines the UUID of the root node in this repository. If not used, then the 'cafebabe-cafe-babe-cafe-babecafebabe' UUID is used.
rootNodeUuidPropertyLabel = UUID of Root Node
rootNodeUuidPropertyCategory = Advanced
predefinedWorkspaceNamesPropertyDescription = Optional property that specifies the names of the workspaces that are available at startup. The default value is an an empty array.
predefinedWorkspaceNamesPropertyLabel = Predefined Workspace Names
predefinedWorkspaceNamesPropertyCategory = Workspaces
retryLimitPropertyDescription = Optional property that, if used, defines the number of times that any single operation on a connection to this source should be retried following a communication failure. The default value is '0'.
retryLimitPropertyLabel = Retry Limit
retryLimitPropertyCategory = Advanced
updatesAllowedPropertyDescription = Specifies whether the source content can be updated or changed.
updatesAllowedPropertyLabel = Allows Updates
updatesAllowedPropertyCategory = Advanced
repositoryRootPathPropertyDescription = The path to the location on the file system where repository content will be stored.  The repository will create folders and files under this location to organize the stored content.
repositoryRootPathPropertyLabel = Repository Root Path
repositoryRootPathPropertyCategory =
<<<<<<< HEAD
lockFileUsedPropertyDescription = Optional property that, if set to true, indicates that repository locks should be generate corresponding locks on a shared lock file.  This should be set to 'true' if the source is being used in a clustered environment.  The default value is 'false'
lockFileUsedPropertyLabel = Use Lock File
lockFileUsedPropertyCategory = Advanced
=======
largeValueSizeInBytesPropertyDescription = An advanced long property that controls the size of property values at which they are considered to be "large values". Depending upon the model, large property values may be stored in a centralized area and keyed by a secure hash of the value. This is an space and performance optimization that stores each unique large value only once. The default value is "8192" bytes, or 8 kilobytes.
largeValueSizeInBytesPropertyLabel = Large Value Size
largeValueSizeInBytesPropertyCategory = Advanced
largeValuePathPropertyDescription = An advanced, optional property that provides the path to the directory used for storing large values.  This path is relative to the repositoryRootPath and defaults to "largeValues".  Changes to this property do not take effect until the source is restarted.
largeValuePathPropertyLabel = Large Value Path
largeValuePathPropertyCategory = Advanced
>>>>>>> ccd7bf7c
<|MERGE_RESOLUTION|>--- conflicted
+++ resolved
@@ -51,15 +51,12 @@
 repositoryRootPathPropertyDescription = The path to the location on the file system where repository content will be stored.  The repository will create folders and files under this location to organize the stored content.
 repositoryRootPathPropertyLabel = Repository Root Path
 repositoryRootPathPropertyCategory =
-<<<<<<< HEAD
 lockFileUsedPropertyDescription = Optional property that, if set to true, indicates that repository locks should be generate corresponding locks on a shared lock file.  This should be set to 'true' if the source is being used in a clustered environment.  The default value is 'false'
 lockFileUsedPropertyLabel = Use Lock File
 lockFileUsedPropertyCategory = Advanced
-=======
 largeValueSizeInBytesPropertyDescription = An advanced long property that controls the size of property values at which they are considered to be "large values". Depending upon the model, large property values may be stored in a centralized area and keyed by a secure hash of the value. This is an space and performance optimization that stores each unique large value only once. The default value is "8192" bytes, or 8 kilobytes.
 largeValueSizeInBytesPropertyLabel = Large Value Size
 largeValueSizeInBytesPropertyCategory = Advanced
 largeValuePathPropertyDescription = An advanced, optional property that provides the path to the directory used for storing large values.  This path is relative to the repositoryRootPath and defaults to "largeValues".  Changes to this property do not take effect until the source is restarted.
 largeValuePathPropertyLabel = Large Value Path
-largeValuePathPropertyCategory = Advanced
->>>>>>> ccd7bf7c
+largeValuePathPropertyCategory = Advanced