<project xmlns="http://maven.apache.org/POM/4.0.0" xmlns:xsi="http://www.w3.org/2001/XMLSchema-instance" xsi:schemaLocation="http://maven.apache.org/POM/4.0.0 http://maven.apache.org/maven-v4_0_0.xsd">
    <modelVersion>4.0.0</modelVersion>

    <parent>
        <groupId>org.jboss</groupId>
        <artifactId>jboss-parent</artifactId>
        <version>20</version>
        <relativePath></relativePath>
    </parent>

<<<<<<< HEAD
  <parent>
    <groupId>org.fcrepo</groupId>
    <artifactId>modeshape-parent</artifactId>
	<version>5.4.1.fcr-SNAPSHOT</version>
    <relativePath>modeshape-parent/pom.xml</relativePath>
  </parent>

	<groupId>org.fcrepo</groupId>
	<artifactId>modeshape</artifactId>
=======
    <groupId>org.modeshape</groupId>
    <artifactId>modeshape</artifactId>
    <version>5.5-SNAPSHOT</version>

    <packaging>pom</packaging>
    <name>ModeShape</name>
    <description>Builds the entire ModeShape distribution.</description>

    <licenses>
        <license>
            <name>Apache Software License 2.0</name>
            <url>http://www.apache.org/licenses/LICENSE-2.0</url>
            <distribution>repo</distribution>
        </license>
    </licenses>
>>>>>>> 794cfdab

    <scm>
        <connection>scm:git:git://github.com/ModeShape/modeshape.git</connection>
        <developerConnection>scm:git:git@github.com:ModeShape/modeshape.git</developerConnection>
        <url>http://github.com/ModeShape/modeshape</url>
    </scm>

    <modules>
        <!-- Order is important -->

        <!-- First these -->
        <module>checkstyle</module>
        <module>modeshape-parent</module>
        <module>modeshape-assembly-descriptors</module>
        <!-- Order is important -->
        <module>modeshape-jcr-api</module>
        <module>modeshape-common</module>
        <module>modeshape-schematic</module>
        <module>persistence</module>
        <module>modeshape-jcr</module>
        <module>modeshape-unit-test</module>
        <module>sequencers</module>
        <module>extractors</module>
        <module>index-providers</module>

        <!--Connectors-->
        <module>connectors</module>
        <!--
          The REST client needs the JDBC driver
        -->
        <module>web</module>
        <module>modeshape-jdbc-local</module>
        <module>modeshape-jdbc</module>
        <!-- 
          JCA Resource adapter
        -->
        <module>modeshape-jca</module>

        <module>deploy</module>
        <module>modeshape-distribution</module>

        <!-- Finally the BOMs -->
        <module>boms/modeshape-bom-embedded</module>
        <module>boms/modeshape-bom-jbossas</module>
        <module>boms/modeshape-bom-remote-client</module>
    </modules>
    <properties>
        <rootDir>${project.basedir}</rootDir>
    </properties>

    <profiles>
        <!-- 
          This profile is used to run the build plus the integration tests
            and must be activated manually, as in "mvn ... -Pintegration ..."
        -->
        <profile>
            <id>integration</id>
            <modules>
              <!-- 
                Build the distribution before running the integration tests, 
                as some of the integration tests rely upon the distributions
              -->
                <module>integration</module>
            </modules>
        </profile>
        
        <!-- 
          This profile is used to run longer-running performance tests,
          and must be activated manually, as in "mvn ... -Pperformance ..."
        -->
        <profile>
            <id>performance</id>
            <modules>
                <!--
                    The JBoss AS7 subsystem needs the web components and (local) JDBC drivers.
                -->
                <module>modeshape-performance-tests</module>
            </modules>
        </profile>

        <profile>
            <id>persistence-integration</id>
            <modules>
                <module>modeshape-persistence-tests</module>
            </modules>
        </profile>
                        
        <!-- 
          This profile is used to build everything for a release, including all assemblies,
            and must be activated manually, as in "mvn ... -Passembly ..."
        -->
        <profile>
            <id>assembly</id>
            <modules>
                <module>modeshape-jca-rar</module>
                <module>modeshape-client</module>
                <module>integration</module>
            </modules>
        </profile>
    </profiles>
</project><|MERGE_RESOLUTION|>--- conflicted
+++ resolved
@@ -8,18 +8,7 @@
         <relativePath></relativePath>
     </parent>
 
-<<<<<<< HEAD
-  <parent>
     <groupId>org.fcrepo</groupId>
-    <artifactId>modeshape-parent</artifactId>
-	<version>5.4.1.fcr-SNAPSHOT</version>
-    <relativePath>modeshape-parent/pom.xml</relativePath>
-  </parent>
-
-	<groupId>org.fcrepo</groupId>
-	<artifactId>modeshape</artifactId>
-=======
-    <groupId>org.modeshape</groupId>
     <artifactId>modeshape</artifactId>
     <version>5.5-SNAPSHOT</version>
 
@@ -34,7 +23,6 @@
             <distribution>repo</distribution>
         </license>
     </licenses>
->>>>>>> 794cfdab
 
     <scm>
         <connection>scm:git:git://github.com/ModeShape/modeshape.git</connection>
