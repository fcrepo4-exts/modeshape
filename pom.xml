--- conflicted
+++ resolved
@@ -214,21 +214,13 @@
 		<metadata.collectorClassName>org.modeshape.connector.meta.jdbc.JdbcMetadataCollector</metadata.collectorClassName>
 		<jgroups.preferIpv4>false</jgroups.preferIpv4>
 		<jgroups.preferIpv6>false</jgroups.preferIpv6>
-<<<<<<< HEAD
 		<debug.argline></debug.argline>
-
-=======
->>>>>>> 77ee6835
 		<!--
 		Global dependency version information
 		-->
 		<google.collections.version>1.0-rc3</google.collections.version>
 		<joda.time.version>1.6</joda.time.version>
-<<<<<<< HEAD
 		<junit.version>4.8.2</junit.version>
-=======
-		<junit.version>4.4</junit.version>
->>>>>>> 77ee6835
 		<hamcrest.version>1.1</hamcrest.version>
 		<mockito.all.version>1.8.4</mockito.all.version>
 		<slf4j.api.version>1.5.11</slf4j.api.version>
@@ -1064,11 +1056,7 @@
 							<value>${jgroups.preferIpv6}</value>
 						</property>
 					</systemProperties>
-<<<<<<< HEAD
 					<argLine>-Xmx256M ${debug.argline} -XX:MaxPermSize=512m</argLine>
-=======
-					<argLine>-Xmx256M -XX:MaxPermSize=512m</argLine>
->>>>>>> 77ee6835
 				</configuration>
 			</plugin>
 
